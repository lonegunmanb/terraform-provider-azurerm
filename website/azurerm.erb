
<% wrap_layout :inner do %>
    <% content_for :sidebar do %>
        <div class="docs-sidebar hidden-print affix-top" role="complementary">
          <ul class="nav docs-sidenav">
            <li<%= sidebar_current("docs-home") %>>
              <a href="/docs/providers/index.html">All Providers</a>
            </li>

            <li<%= sidebar_current("docs-azurerm-index") %>>
              <a href="/docs/providers/azurerm/index.html">Microsoft Azure Provider</a>
            </li>

            <li<%= sidebar_current("docs-azurerm-datasource") %>>
              <a href="#">Data Sources</a>
              <ul class="nav nav-visible">
                <li<%= sidebar_current("docs-azurerm-datasource-client-config") %>>
                    <a href="/docs/providers/azurerm/d/client_config.html">azurerm_client_config</a>
                </li>

                <li<%= sidebar_current("docs-azurerm-datasource-managed-disk") %>>
                    <a href="/docs/providers/azurerm/d/managed_disk.html">azurerm_managed_disk</a>
                </li>

                <li<%= sidebar_current("docs-azurerm-datasource-public-ip") %>>
                    <a href="/docs/providers/azurerm/d/public_ip.html">azurerm_public_ip</a>
                </li>

                <li<%= sidebar_current("docs-azurerm-datasource-resource-group") %>>
                    <a href="/docs/providers/azurerm/d/resource_group.html">azurerm_resource_group</a>
                </li>

              </ul>
            </li>

            <li<%= sidebar_current("docs-azurerm-resource-resource") %>>
              <a href="#">Base Resources</a>
              <ul class="nav nav-visible">
                <li<%= sidebar_current("docs-azurerm-resource-resource-group") %>>
                  <a href="/docs/providers/azurerm/r/resource_group.html">azurerm_resource_group</a>
                </li>
              </ul>
            </li>

            <li<%= sidebar_current("docs-azurerm-resource-application-insights") %>>
              <a href="#">Application Insights Resources</a>
              <ul class="nav nav-visible">

                <li<%= sidebar_current("docs-azurerm-resource-application-insights") %>>
                  <a href="/docs/providers/azurerm/r/application_insights.html">azurerm_application_insights</a>
                </li>

              </ul>
            </li>

            <li<%= sidebar_current("docs-azurerm-resource-cdn") %>>
              <a href="#">CDN Resources</a>
              <ul class="nav nav-visible">

                <li<%= sidebar_current("docs-azurerm-resource-cdn-profile") %>>
                  <a href="/docs/providers/azurerm/r/cdn_profile.html">azurerm_cdn_profile</a>
                </li>

                <li<%= sidebar_current("docs-azurerm-resource-cdn-endpoint") %>>
                  <a href="/docs/providers/azurerm/r/cdn_endpoint.html">azurerm_cdn_endpoint</a>
                </li>

              </ul>
            </li>

            <li<%= sidebar_current("docs-azurerm-resource-container") %>>
              <a href="#">Container Resources</a>
              <ul class="nav nav-visible">

                <li<%= sidebar_current("docs-azurerm-resource-container-registry") %>>
                  <a href="/docs/providers/azurerm/r/container_registry.html">azurerm_container_registry</a>
                </li>

                <li<%= sidebar_current("docs-azurerm-resource-container-service") %>>
                  <a href="/docs/providers/azurerm/r/container_service.html">azurerm_container_service</a>
                </li>

              </ul>
            </li>

            <li<%= sidebar_current("docs-azurerm-resource-cosmosdb") %>>
              <a href="#">CosmosDB (DocumentDB) Resources</a>
              <ul class="nav nav-visible">

                <li<%= sidebar_current("docs-azurerm-resource-cosmosdb-account") %>>
                  <a href="/docs/providers/azurerm/r/cosmosdb_account.html">azurerm_cosmosdb_account</a>
                </li>

              </ul>
            </li>

            <li<%= sidebar_current("docs-azurerm-resource-dns") %>>
                <a href="#">DNS Resources</a>
                <ul class="nav nav-visible">

                  <li<%= sidebar_current("docs-azurerm-resource-dns-a-record") %>>
                    <a href="/docs/providers/azurerm/r/dns_a_record.html">azurerm_dns_a_record</a>
                  </li>

                  <li<%= sidebar_current("docs-azurerm-resource-dns-aaaa-record") %>>
                    <a href="/docs/providers/azurerm/r/dns_aaaa_record.html">azurerm_dns_aaaa_record</a>
                  </li>

                  <li<%= sidebar_current("docs-azurerm-resource-dns-cname-record") %>>
                    <a href="/docs/providers/azurerm/r/dns_cname_record.html">azurerm_dns_cname_record</a>
                  </li>

                  <li<%= sidebar_current("docs-azurerm-resource-dns-mx-record") %>>
                    <a href="/docs/providers/azurerm/r/dns_mx_record.html">azurerm_dns_mx_record</a>
                  </li>

                  <li<%= sidebar_current("docs-azurerm-resource-dns-ns-record") %>>
                    <a href="/docs/providers/azurerm/r/dns_ns_record.html">azurerm_dns_ns_record</a>
                  </li>

                  <li<%= sidebar_current("docs-azurerm-resource-dns-ptr-record") %>>
                    <a href="/docs/providers/azurerm/r/dns_ptr_record.html">azurerm_dns_ptr_record</a>
                  </li>

                  <li<%= sidebar_current("docs-azurerm-resource-dns-srv-record") %>>
                    <a href="/docs/providers/azurerm/r/dns_srv_record.html">azurerm_dns_srv_record</a>
                  </li>

                  <li<%= sidebar_current("docs-azurerm-resource-dns-txt-record") %>>
                    <a href="/docs/providers/azurerm/r/dns_txt_record.html">azurerm_dns_txt_record</a>
                  </li>

                  <li<%= sidebar_current("docs-azurerm-resource-dns-zone") %>>
                      <a href="/docs/providers/azurerm/r/dns_zone.html">azurerm_dns_zone</a>
                  </li>

                </ul>
            </li>

            <li<%= sidebar_current("docs-azurerm-resource-eventhub") %>>
              <a href="#">Event Hubs</a>
              <ul class="nav nav-visible">
                <li<%= sidebar_current("docs-azurerm-resource-eventhub") %>>
                  <a href="/docs/providers/azurerm/r/eventhub.html">azurerm_eventhub</a>
                </li>
                <li<%= sidebar_current("docs-azurerm-resource-eventhub-authorization-rule") %>>
                  <a href="/docs/providers/azurerm/r/eventhub_authorization_rule.html">azurerm_eventhub_authorization_rule</a>
                </li>
                <li<%= sidebar_current("docs-azurerm-resource-eventhub-consumer-group") %>>
                  <a href="/docs/providers/azurerm/r/eventhub_consumer_group.html">azurerm_eventhub_consumer_group</a>
                </li>
                <li<%= sidebar_current("docs-azurerm-resource-eventhub-namespace") %>>
                  <a href="/docs/providers/azurerm/r/eventhub_namespace.html">azurerm_eventhub_namespace</a>
                </li>
              </ul>
            </li>

            <li<%= sidebar_current("docs-azurerm-resource-key-vault") %>>
              <a href="#">Key Vault Resources</a>
              <ul class="nav nav-visible">

                <li<%= sidebar_current("docs-azurerm-resource-key-vault") %>>
                  <a href="/docs/providers/azurerm/r/key_vault.html">azurerm_key_vault</a>
                </li>
              </ul>
            </li>

            <li<%= sidebar_current("docs-azurerm-resource-loadbalancer") %>>
              <a href="#">Load Balancer Resources</a>
              <ul class="nav nav-visible">

                  <li<%= sidebar_current("docs-azurerm-resource-loadbalancer") %>>
                    <a href="/docs/providers/azurerm/r/loadbalancer.html">azurerm_lb</a>
                  </li>

                  <li<%= sidebar_current("docs-azurerm-resource-loadbalancer-backend-address-pool") %>>
                    <a href="/docs/providers/azurerm/r/loadbalancer_backend_address_pool.html">azurerm_lb_backend_address_pool</a>
                  </li>

                  <li<%= sidebar_current("docs-azurerm-resource-loadbalancer-rule") %>>
                    <a href="/docs/providers/azurerm/r/loadbalancer_rule.html">azurerm_lb_rule</a>
                  </li>

                  <li<%= sidebar_current("docs-azurerm-resource-loadbalancer-nat-rule") %>>
                    <a href="/docs/providers/azurerm/r/loadbalancer_nat_rule.html">azurerm_lb_nat_rule</a>
                  </li>

                  <li<%= sidebar_current("docs-azurerm-resource-loadbalancer-nat-pool") %>>
                    <a href="/docs/providers/azurerm/r/loadbalancer_nat_pool.html">azurerm_lb_nat_pool</a>
                  </li>

                  <li<%= sidebar_current("docs-azurerm-resource-loadbalancer-probe") %>>
                    <a href="/docs/providers/azurerm/r/loadbalancer_probe.html">azurerm_lb_probe</a>
                  </li>

              </ul>
            </li>

            <li<%= sidebar_current("docs-azurerm-resource-managed-disk") %>>
              <a href="#">Managed Disk Resources</a>
              <ul class="nav nav-visible">
                <li<%= sidebar_current("docs-azurerm-resource-managed-disk") %>>
                  <a href="/docs/providers/azurerm/r/managed_disk.html">azurerm_managed_disk</a>
                </li>
                <li<%= sidebar_current("docs-azurerm-resource-image") %>>
                  <a href="/docs/providers/azurerm/r/image.html">azurerm_image</a>
                </li>                
              </ul>
            </li>

            <li<%= sidebar_current("docs-azurerm-resource-network") %>>
              <a href="#">Network Resources</a>
              <ul class="nav nav-visible">

                <li<%= sidebar_current("docs-azurerm-resource-network-express-route-circuit") %>>
                  <a href="/docs/providers/azurerm/r/express_route_circuit.html">azurerm_express_route_circuit</a>
                </li>

<<<<<<< HEAD
                <li<%= sidebar_current("docs-azurerm-resource-network-virtual-network-gateway") %>>
                  <a href="/docs/providers/azurerm/r/virtual_network_gateway.html">azurerm_virtual_network_gateway</a>
                </li>

                <li<%= sidebar_current("docs-azurerm-resource-network-virtual-network-gateway-connection") %>>
                  <a href="/docs/providers/azurerm/r/virtual_network_gateway_connection.html">azurerm_virtual_network_gateway_connection</a>
                </li>

                <li<%= sidebar_current("docs-azurerm-resource-network-virtual-network-peering") %>>
                  <a href="/docs/providers/azurerm/r/virtual_network_peering.html">azurerm_virtual_network_peering</a>
=======
                <li<%= sidebar_current("docs-azurerm-resource-network-local-network-gateway") %>>
                  <a href="/docs/providers/azurerm/r/local_network_gateway.html">azurerm_local_network_gateway</a>
                </li>

                <li<%= sidebar_current("docs-azurerm-resource-network-interface") %>>
                  <a href="/docs/providers/azurerm/r/network_interface.html">azurerm_network_interface</a>
>>>>>>> 99cf6877
                </li>

                <li<%= sidebar_current("docs-azurerm-resource-network-security-group") %>>
                  <a href="/docs/providers/azurerm/r/network_security_group.html">azurerm_network_security_group</a>
                </li>

                <li<%= sidebar_current("docs-azurerm-resource-network-security-rule") %>>
                  <a href="/docs/providers/azurerm/r/network_security_rule.html">azurerm_network_security_rule</a>
                </li>

                <li<%= sidebar_current("docs-azurerm-resource-network-public-ip") %>>
                  <a href="/docs/providers/azurerm/r/public_ip.html">azurerm_public_ip</a>
                </li>

                <li<%= sidebar_current("docs-azurerm-resource-network-route") %>>
                  <a href="/docs/providers/azurerm/r/route.html">azurerm_route</a>
                </li>

                <li<%= sidebar_current("docs-azurerm-resource-network-route-table") %>>
                  <a href="/docs/providers/azurerm/r/route_table.html">azurerm_route_table</a>
                </li>

                <li<%= sidebar_current("docs-azurerm-resource-network-subnet") %>>
                  <a href="/docs/providers/azurerm/r/subnet.html">azurerm_subnet</a>
                </li>

                <li<%= sidebar_current("docs-azurerm-resource-network-traffic-manager-endpoint") %>>
                  <a href="/docs/providers/azurerm/r/traffic_manager_endpoint.html">azurerm_traffic_manager_endpoint</a>
                </li>

                <li<%= sidebar_current("docs-azurerm-resource-network-traffic-manager-profile") %>>
                  <a href="/docs/providers/azurerm/r/traffic_manager_profile.html">azurerm_traffic_manager_profile</a>
                </li>

                <li<%= sidebar_current("docs-azurerm-resource-network-virtual-network") %>>
                  <a href="/docs/providers/azurerm/r/virtual_network.html">azurerm_virtual_network</a>
                </li>

                <li<%= sidebar_current("docs-azurerm-resource-network-virtual-network-peering") %>>
                  <a href="/docs/providers/azurerm/r/virtual_network_peering.html">azurerm_virtual_network_peering</a>
                </li>
              </ul>
            </li>

            <li<%= sidebar_current("docs-azurerm-redis-cache") %>>
              <a href="#">Redis Resources</a>
              <ul class="nav nav-visible">
                <li<%= sidebar_current("docs-azurerm-redis-cache") %>>
                  <a href="/docs/providers/azurerm/r/redis_cache.html">azurerm_redis_cache</a>
                </li>
              </ul>
            </li>

            <li<%= sidebar_current("docs-azurerm-resource-search") %>>
              <a href="#">Search Resources</a>
              <ul class="nav nav-visible">
                <li<%= sidebar_current("docs-azurerm-resource-search-service") %>>
                  <a href="/docs/providers/azurerm/r/search_service.html">azurerm_search_service</a>
                </li>
              </ul>
            </li>

            <li<%= sidebar_current("docs-azurerm-resource-servicebus") %>>
              <a href="#">ServiceBus</a>
              <ul class="nav nav-visible">
                <li<%= sidebar_current("docs-azurerm-resource-servicebus-namespace") %>>
                  <a href="/docs/providers/azurerm/r/servicebus_namespace.html">azurerm_servicebus_namespace</a>
                </li>

                <li<%= sidebar_current("docs-azurerm-resource-servicebus-queue") %>>
                  <a href="/docs/providers/azurerm/r/servicebus_queue.html">azurerm_servicebus_queue</a>
                </li>

                <li<%= sidebar_current("docs-azurerm-resource-servicebus-subscription") %>>
                  <a href="/docs/providers/azurerm/r/servicebus_subscription.html">azurerm_servicebus_subscription</a>
                </li>

                <li<%= sidebar_current("docs-azurerm-resource-servicebus-topic") %>>
                  <a href="/docs/providers/azurerm/r/servicebus_topic.html">azurerm_servicebus_topic</a>
                </li>
              </ul>
            </li>

            <li<%= sidebar_current("docs-azurerm-resource-sql") %>>
              <a href="#">SQL Resources</a>
              <ul class="nav nav-visible">

                <li<%= sidebar_current("docs-azurerm-resource-sql-database") %>>
                  <a href="/docs/providers/azurerm/r/sql_database.html">azurerm_sql_database</a>
                </li>

                <li<%= sidebar_current("docs-azurerm-resource-sql-elasticpool") %>>
                  <a href="/docs/providers/azurerm/r/sql_elasticpool.html">azurerm_sql_elasticpool</a>
                </li>

                <li<%= sidebar_current("docs-azurerm-resource-sql-firewall-rule") %>>
                  <a href="/docs/providers/azurerm/r/sql_firewall_rule.html">azurerm_sql_firewall_rule</a>
                </li>

                <li<%= sidebar_current("docs-azurerm-resource-sql-server") %>>
                  <a href="/docs/providers/azurerm/r/sql_server.html">azurerm_sql_server</a>
                </li>

              </ul>
            </li>

            <li<%= sidebar_current("docs-azurerm-resource-storage") %>>
              <a href="#">Storage Resources</a>
              <ul class="nav nav-visible">

                <li<%= sidebar_current("docs-azurerm-resource-storage-account") %>>
                  <a href="/docs/providers/azurerm/r/storage_account.html">azurerm_storage_account</a>
                </li>

                <li<%= sidebar_current("docs-azurerm-resource-storage-container") %>>
                  <a href="/docs/providers/azurerm/r/storage_container.html">azurerm_storage_container</a>
                </li>

                <li<%= sidebar_current("docs-azurerm-resource-storage-blob") %>>
                  <a href="/docs/providers/azurerm/r/storage_blob.html">azurerm_storage_blob</a>
                </li>

                <li<%= sidebar_current("docs-azurerm-resource-storage-queue") %>>
                  <a href="/docs/providers/azurerm/r/storage_queue.html">azurerm_storage_queue</a>
                </li>

                <li<%= sidebar_current("docs-azurerm-resource-storage-share") %>>
                  <a href="/docs/providers/azurerm/r/storage_share.html">azurerm_storage_share</a>
                </li>

                <li<%= sidebar_current("docs-azurerm-resource-storage-table") %>>
                  <a href="/docs/providers/azurerm/r/storage_table.html">azurerm_storage_table</a>
                </li>

              </ul>
            </li>

            <li<%= sidebar_current("docs-azurerm-resource-template") %>>
              <a href="#">Template Resources</a>
              <ul class="nav nav-visible">
                <li<%= sidebar_current("docs-azurerm-resource-template-deployment") %>>
                  <a href="/docs/providers/azurerm/r/template_deployment.html">azurerm_template_deployment</a>
                </li>
              </ul>
            </li>

            <li<%= sidebar_current("docs-azurerm-resource-virtual") %>>
              <a href="#">Virtual Machine Resources</a>
              <ul class="nav nav-visible">

                <li<%= sidebar_current("docs-azurerm-resource-virtualmachine-availability-set") %>>
                  <a href="/docs/providers/azurerm/r/availability_set.html">azurerm_availability_set</a>
                </li>

                <li<%= sidebar_current("docs-azurerm-resource-virtual-machine") %>>
                  <a href="/docs/providers/azurerm/r/virtual_machine.html">azurerm_virtual_machine</a>
                </li>

                <li<%= sidebar_current("docs-azurerm-resource-virtualmachine-extension") %>>
                  <a href="/docs/providers/azurerm/r/virtual_machine_extension.html">azurerm_virtual_machine_extension</a>
                </li>

                <li<%= sidebar_current("docs-azurerm-resource-virtualmachine-scale-set") %>>
                  <a href="/docs/providers/azurerm/r/virtual_machine_scale_set.html">azurerm_virtual_machine_scale_set</a>
                </li>

              </ul>
            </li>

            <li>
              <a href="/docs/providers/azure/index.html">Azure Service Management Provider &raquo;</a>
            </li>
          </ul>
        </div>
    <% end %>

    <%= yield %>
<% end %><|MERGE_RESOLUTION|>--- conflicted
+++ resolved
@@ -216,61 +216,56 @@
                   <a href="/docs/providers/azurerm/r/express_route_circuit.html">azurerm_express_route_circuit</a>
                 </li>
 
-<<<<<<< HEAD
+                <li<%= sidebar_current("docs-azurerm-resource-network-local-network-gateway") %>>
+                  <a href="/docs/providers/azurerm/r/local_network_gateway.html">azurerm_local_network_gateway</a>
+                </li>
+
+                <li<%= sidebar_current("docs-azurerm-resource-network-interface") %>>
+                  <a href="/docs/providers/azurerm/r/network_interface.html">azurerm_network_interface</a>
+                </li>
+
+                <li<%= sidebar_current("docs-azurerm-resource-network-security-group") %>>
+                  <a href="/docs/providers/azurerm/r/network_security_group.html">azurerm_network_security_group</a>
+                </li>
+
+                <li<%= sidebar_current("docs-azurerm-resource-network-security-rule") %>>
+                  <a href="/docs/providers/azurerm/r/network_security_rule.html">azurerm_network_security_rule</a>
+                </li>
+
+                <li<%= sidebar_current("docs-azurerm-resource-network-public-ip") %>>
+                  <a href="/docs/providers/azurerm/r/public_ip.html">azurerm_public_ip</a>
+                </li>
+
+                <li<%= sidebar_current("docs-azurerm-resource-network-route") %>>
+                  <a href="/docs/providers/azurerm/r/route.html">azurerm_route</a>
+                </li>
+
+                <li<%= sidebar_current("docs-azurerm-resource-network-route-table") %>>
+                  <a href="/docs/providers/azurerm/r/route_table.html">azurerm_route_table</a>
+                </li>
+
+                <li<%= sidebar_current("docs-azurerm-resource-network-subnet") %>>
+                  <a href="/docs/providers/azurerm/r/subnet.html">azurerm_subnet</a>
+                </li>
+
+                <li<%= sidebar_current("docs-azurerm-resource-network-traffic-manager-endpoint") %>>
+                  <a href="/docs/providers/azurerm/r/traffic_manager_endpoint.html">azurerm_traffic_manager_endpoint</a>
+                </li>
+
+                <li<%= sidebar_current("docs-azurerm-resource-network-traffic-manager-profile") %>>
+                  <a href="/docs/providers/azurerm/r/traffic_manager_profile.html">azurerm_traffic_manager_profile</a>
+                </li>
+
+                <li<%= sidebar_current("docs-azurerm-resource-network-virtual-network") %>>
+                  <a href="/docs/providers/azurerm/r/virtual_network.html">azurerm_virtual_network</a>
+                </li>
+
                 <li<%= sidebar_current("docs-azurerm-resource-network-virtual-network-gateway") %>>
                   <a href="/docs/providers/azurerm/r/virtual_network_gateway.html">azurerm_virtual_network_gateway</a>
                 </li>
 
                 <li<%= sidebar_current("docs-azurerm-resource-network-virtual-network-gateway-connection") %>>
                   <a href="/docs/providers/azurerm/r/virtual_network_gateway_connection.html">azurerm_virtual_network_gateway_connection</a>
-                </li>
-
-                <li<%= sidebar_current("docs-azurerm-resource-network-virtual-network-peering") %>>
-                  <a href="/docs/providers/azurerm/r/virtual_network_peering.html">azurerm_virtual_network_peering</a>
-=======
-                <li<%= sidebar_current("docs-azurerm-resource-network-local-network-gateway") %>>
-                  <a href="/docs/providers/azurerm/r/local_network_gateway.html">azurerm_local_network_gateway</a>
-                </li>
-
-                <li<%= sidebar_current("docs-azurerm-resource-network-interface") %>>
-                  <a href="/docs/providers/azurerm/r/network_interface.html">azurerm_network_interface</a>
->>>>>>> 99cf6877
-                </li>
-
-                <li<%= sidebar_current("docs-azurerm-resource-network-security-group") %>>
-                  <a href="/docs/providers/azurerm/r/network_security_group.html">azurerm_network_security_group</a>
-                </li>
-
-                <li<%= sidebar_current("docs-azurerm-resource-network-security-rule") %>>
-                  <a href="/docs/providers/azurerm/r/network_security_rule.html">azurerm_network_security_rule</a>
-                </li>
-
-                <li<%= sidebar_current("docs-azurerm-resource-network-public-ip") %>>
-                  <a href="/docs/providers/azurerm/r/public_ip.html">azurerm_public_ip</a>
-                </li>
-
-                <li<%= sidebar_current("docs-azurerm-resource-network-route") %>>
-                  <a href="/docs/providers/azurerm/r/route.html">azurerm_route</a>
-                </li>
-
-                <li<%= sidebar_current("docs-azurerm-resource-network-route-table") %>>
-                  <a href="/docs/providers/azurerm/r/route_table.html">azurerm_route_table</a>
-                </li>
-
-                <li<%= sidebar_current("docs-azurerm-resource-network-subnet") %>>
-                  <a href="/docs/providers/azurerm/r/subnet.html">azurerm_subnet</a>
-                </li>
-
-                <li<%= sidebar_current("docs-azurerm-resource-network-traffic-manager-endpoint") %>>
-                  <a href="/docs/providers/azurerm/r/traffic_manager_endpoint.html">azurerm_traffic_manager_endpoint</a>
-                </li>
-
-                <li<%= sidebar_current("docs-azurerm-resource-network-traffic-manager-profile") %>>
-                  <a href="/docs/providers/azurerm/r/traffic_manager_profile.html">azurerm_traffic_manager_profile</a>
-                </li>
-
-                <li<%= sidebar_current("docs-azurerm-resource-network-virtual-network") %>>
-                  <a href="/docs/providers/azurerm/r/virtual_network.html">azurerm_virtual_network</a>
                 </li>
 
                 <li<%= sidebar_current("docs-azurerm-resource-network-virtual-network-peering") %>>
